--- conflicted
+++ resolved
@@ -35,8 +35,7 @@
     - Parameter metadata: Metadata territory object.
     - Returns: Country code is UInt64.
     */
-    func extractCountryCode(number: String, metadata: MetadataTerritory) throws -> ExtractedCountryCode {
-        var nationalNumber = number
+    func extractCountryCode(number: String, inout nationalNumber: String, metadata: MetadataTerritory) throws -> UInt64 {
         var fullNumber = number
         let possibleCountryIddPrefix = metadata.internationalPrefix
         let countryCodeSource = stripInternationalPrefixAndNormalize(&fullNumber, possibleIddPrefix: possibleCountryIddPrefix)
@@ -44,21 +43,12 @@
             if (fullNumber.characters.count <= PNMinLengthForNSN) {
                 throw PNParsingError.TooShort
             }
-<<<<<<< HEAD
-            let potentialCountryCode = extractPotentialCountryCode(fullNumber, nationalNumber: &nationalNumber)
-            if (potentialCountryCode != 0) {
-                if let countryCode = potentialCountryCode {
-                    return ExtractedCountryCode(nationalNumber: nationalNumber, countryCode: countryCode, countryCodeSource: countryCodeSource)
-                }
-=======
             if let potentialCountryCode = extractPotentialCountryCode(fullNumber, nationalNumber: &nationalNumber) where potentialCountryCode != 0 {
                 return potentialCountryCode
             }
             else {
                 return 0
->>>>>>> fa64c28a
-            }
-            return ExtractedCountryCode(nationalNumber: nationalNumber, countryCode: 0, countryCodeSource: countryCodeSource)
+            }
         }
         else {
             let defaultCountryCode = String(metadata.countryCode)
@@ -69,24 +59,16 @@
                     return 0
                 }
                 stripNationalPrefix(&potentialNationalNumber, metadata: metadata)
-<<<<<<< HEAD
-                let potentialNationalNumberStr = potentialNationalNumber.copy()
-                let possibleNumberPattern = metadata.generalDesc?.possibleNumberPattern
-                if ((!regex.matchesEntirely(validNumberPattern!, string: fullNumber as String) && regex.matchesEntirely(validNumberPattern!, string: potentialNationalNumberStr as! String)) || regex.testStringLengthAgainstPattern(possibleNumberPattern!, string: fullNumber as String) == PNValidationResult.TooLong) {
-                    nationalNumber = potentialNationalNumberStr as! String
-                    return ExtractedCountryCode(nationalNumber: nationalNumber, countryCode: UInt64(defaultCountryCode)!, countryCodeSource: countryCodeSource)
-=======
                 let potentialNationalNumberStr = String(potentialNationalNumber.copy())
                 if ((!regex.matchesEntirely(validNumberPattern, string: fullNumber) && regex.matchesEntirely(validNumberPattern, string: potentialNationalNumberStr )) || regex.testStringLengthAgainstPattern(possibleNumberPattern, string: fullNumber as String) == PNValidationResult.TooLong) {
                     nationalNumber = potentialNationalNumberStr
                     if let countryCode = UInt64(defaultCountryCode) {
                         return UInt64(countryCode)
                     }
->>>>>>> fa64c28a
-                }
-            }
-        }
-        return ExtractedCountryCode(nationalNumber: nationalNumber, countryCode: 0, countryCodeSource: countryCodeSource)
+                }
+            }
+        }
+        return 0
     }
     
     /**
@@ -112,20 +94,10 @@
         for var i = 1; i <= maxCountryCode && i <= numberLength; i++ {
             let stringRange = NSMakeRange(startPosition, i)
             let subNumber = nsFullNumber.substringWithRange(stringRange)
-<<<<<<< HEAD
-            guard let potentialCountryCode = UInt64(subNumber) else {
-                return nil
-            }
-            let regionCodes = metadata.metadataPerCode[potentialCountryCode]
-            if (regionCodes != nil) {
-                nationalNumber = nsFullNumber.substringFromIndex(i)
-                return potentialCountryCode
-=======
             if let potentialCountryCode = UInt64(subNumber)
                 where metadata.metadataPerCode[potentialCountryCode] != nil {
                     nationalNumber = nsFullNumber.substringFromIndex(i)
                     return potentialCountryCode
->>>>>>> fa64c28a
             }
         }
         return 0
@@ -332,10 +304,5 @@
             return
         }
     }
+    
 }
-
-internal struct ExtractedCountryCode {
-    let nationalNumber: String
-    let countryCode: UInt64
-    let countryCodeSource: PNCountryCodeSource
-}
